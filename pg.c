#include <stdlib.h>
#include <string.h>
#include <infiniband/verbs.h>

<<<<<<< HEAD
#include <assert.h>
#include <stdio.h>
#include <stdlib.h>
#include <sys/time.h>

/* Forward declarations for RDMA structures to avoid external dependencies */
struct ibv_context;
struct ibv_pd;
struct ibv_cq;
struct ibv_qp;
struct ibv_mr;
=======
#include "pg.h"
#include "ring.h"
>>>>>>> 76ad69a3

int ibv_poll_cq(struct ibv_cq *cq, int num_entries, struct ibv_wc *wc);

int pg_rank(const pg_handle *handle) {
    return handle ? handle->rank : -1;
}

int pg_world_size(const pg_handle *handle) {
    return handle ? handle->world_size : -1;
}

<<<<<<< HEAD
void pg_ctrl_init(pg_handle *handle) {
    if (!handle)
        return;
    for (int i = 0; i < 2; ++i) {
        handle->ctrl_head[i] = 0;
        handle->rx_credits[i] = PG_CTRL_RECV_SLOTS;
    }
}
=======
    struct ibv_mr *data_mrs[2];       /* exposed data windows */
    void *data_bufs[2];               /* owned placeholder buffers */
    uint32_t local_lkeys[2];          /* our lkeys */
    uint32_t local_rkeys[2];          /* our rkeys */
    uintptr_t local_base_addrs[2];    /* our base addresses */
    size_t data_bytes;                /* window size */

    struct ibv_mr *ctrl_mr;           /* small control window */
    void *ctrl_buf;                   /* owned control buffer */
    uint32_t ctrl_lkey;               /* control lkey */
    uint32_t ctrl_rkey;               /* control rkey */
    uintptr_t ctrl_base_addr;         /* control base address */
    size_t ctrl_bytes;                /* control region size */
>>>>>>> 76ad69a3

union pg_ctrl_msg *pg_ctrl_next_recv(pg_handle *handle, int peer) {
    if (!handle || peer < 0 || peer >= 2)
        return NULL;
    int idx = handle->ctrl_head[peer];
    union pg_ctrl_msg *slot = &handle->ctrl_recv_bufs[peer][idx];
    handle->ctrl_head[peer] = (idx + 1) % PG_CTRL_RECV_SLOTS;
    return slot;
}

int post_send_inline(pg_handle *handle, struct ibv_qp *qp,
                     void *msg, size_t len) {
    (void)qp;
    (void)msg;
    assert(handle);
    assert(len <= handle->max_inline_data);
    return 0;
}

int pg_ctrl_send(pg_handle *handle, int peer, struct ibv_qp *qp,
                 void *msg, size_t len) {
    if (!handle || peer < 0 || peer >= 2)
        return -1;
    if (handle->rx_credits[peer] <= 0)
        return -1;
    int rc = post_send_inline(handle, qp, msg, len);
    if (rc == 0)
        handle->rx_credits[peer]--;
    return rc;
}

void pg_ctrl_return_credit(pg_handle *handle, int peer) {
    if (!handle || peer < 0 || peer >= 2)
        return;
    handle->rx_credits[peer]++;
}

static const char *wc_status_str(enum ibv_wc_status status) {
    switch (status) {
    case IBV_WC_SUCCESS:
        return "IBV_WC_SUCCESS";
    case IBV_WC_LOC_LEN_ERR:
        return "IBV_WC_LOC_LEN_ERR";
    case IBV_WC_LOC_QP_OP_ERR:
        return "IBV_WC_LOC_QP_OP_ERR";
    case IBV_WC_LOC_EEC_OP_ERR:
        return "IBV_WC_LOC_EEC_OP_ERR";
    case IBV_WC_LOC_PROT_ERR:
        return "IBV_WC_LOC_PROT_ERR";
    case IBV_WC_WR_FLUSH_ERR:
        return "IBV_WC_WR_FLUSH_ERR";
    case IBV_WC_MW_BIND_ERR:
        return "IBV_WC_MW_BIND_ERR";
    case IBV_WC_BAD_RESP_ERR:
        return "IBV_WC_BAD_RESP_ERR";
    case IBV_WC_LOC_ACCESS_ERR:
        return "IBV_WC_LOC_ACCESS_ERR";
    case IBV_WC_REM_INV_REQ_ERR:
        return "IBV_WC_REM_INV_REQ_ERR";
    case IBV_WC_REM_ACCESS_ERR:
        return "IBV_WC_REM_ACCESS_ERR";
    case IBV_WC_REM_OP_ERR:
        return "IBV_WC_REM_OP_ERR";
    case IBV_WC_RETRY_EXC_ERR:
        return "IBV_WC_RETRY_EXC_ERR";
    case IBV_WC_RNR_RETRY_EXC_ERR:
        return "IBV_WC_RNR_RETRY_EXC_ERR";
    case IBV_WC_LOC_RDD_VIOL_ERR:
        return "IBV_WC_LOC_RDD_VIOL_ERR";
    case IBV_WC_REM_INV_RD_REQ_ERR:
        return "IBV_WC_REM_INV_RD_REQ_ERR";
    case IBV_WC_REM_ABORT_ERR:
        return "IBV_WC_REM_ABORT_ERR";
    case IBV_WC_INV_EECN_ERR:
        return "IBV_WC_INV_EECN_ERR";
    case IBV_WC_INV_EEC_STATE_ERR:
        return "IBV_WC_INV_EEC_STATE_ERR";
    case IBV_WC_FATAL_ERR:
        return "IBV_WC_FATAL_ERR";
    case IBV_WC_RESP_TIMEOUT_ERR:
        return "IBV_WC_RESP_TIMEOUT_ERR";
    case IBV_WC_GENERAL_ERR:
        return "IBV_WC_GENERAL_ERR";
    default:
        return "IBV_WC_UNKNOWN";
    }
}

<<<<<<< HEAD
int poll_cq_until(struct ibv_cq *cq, int min_n, int timeout_ms,
                  struct ibv_wc **wcs_out) {
    if (!cq || !wcs_out || min_n <= 0 || timeout_ms < 0)
        return -1;
    *wcs_out = NULL;

    struct ibv_wc *wcs = malloc(sizeof(*wcs) * (size_t)min_n);
    if (!wcs)
        return -1;

    struct timeval start;
    gettimeofday(&start, NULL);
    int total = 0;

    while (total < min_n) {
        int rc = ibv_poll_cq(cq, min_n - total, &wcs[total]);
        if (rc < 0) {
            free(wcs);
            return -1;
        }
        for (int i = total; i < total + rc; ++i) {
            if (wcs[i].status != IBV_WC_SUCCESS) {
                fprintf(stderr, "WC error: %s (%d) wr_id=%llu\n",
                        wc_status_str(wcs[i].status),
                        (int)wcs[i].status,
                        (unsigned long long)wcs[i].wr_id);
            }
        }
        total += rc;
        if (total >= min_n)
            break;

        struct timeval now;
        gettimeofday(&now, NULL);
        long elapsed_ms = (now.tv_sec - start.tv_sec) * 1000L +
                          (now.tv_usec - start.tv_usec) / 1000L;
        if (elapsed_ms >= timeout_ms)
            break;
    }

    if (total == 0) {
        free(wcs);
    } else {
        *wcs_out = wcs;
    }
    return total;
=======
int pg_world_size(const pg_handle *handle) {
    return handle ? handle->world_size : -1;
}

pg_handle *pg_create(int rank, int world_size, size_t chunk_bytes,
                     int inflight_limit) {
    pg_handle *handle = calloc(1, sizeof(*handle));
    if (!handle)
        return NULL;

    handle->rank = rank;
    handle->world_size = world_size;
    handle->left_index = left_of(rank, world_size);
    handle->right_index = right_of(rank, world_size);
    handle->chunk_bytes = chunk_bytes ? chunk_bytes : PG_DEFAULT_CHUNK_BYTES;
    handle->inflight_limit = inflight_limit > 0 ? inflight_limit
                                                : PG_DEFAULT_INFLIGHT_LIMIT;

    struct ibv_device **dev_list = ibv_get_device_list(NULL);
    if (!dev_list)
        goto err_free;

    handle->ctx = ibv_open_device(dev_list[0]);
    ibv_free_device_list(dev_list);
    if (!handle->ctx)
        goto err_free;

    handle->pd = ibv_alloc_pd(handle->ctx);
    if (!handle->pd)
        goto err_ctx;

    int cq_entries = 1 + handle->inflight_limit * 2;
    handle->cq = ibv_create_cq(handle->ctx, cq_entries, NULL, NULL, 0);
    if (!handle->cq)
        goto err_pd;

    struct ibv_qp_init_attr qp_attr = {
        .send_cq = handle->cq,
        .recv_cq = handle->cq,
        .cap = {
            .max_send_wr = handle->inflight_limit + 1,
            .max_recv_wr = handle->inflight_limit + 1,
            .max_send_sge = 1,
            .max_recv_sge = 1,
            .max_inline_data = 0,
        },
        .qp_type = IBV_QPT_RC,
        .sq_sig_all = 0,
    };

    for (int i = 0; i < 2; ++i) {
        handle->qps[i] = ibv_create_qp(handle->pd, &qp_attr);
        if (!handle->qps[i]) {
            for (int j = 0; j < i; ++j)
                ibv_destroy_qp(handle->qps[j]);
            goto err_cq;
        }
    }

    struct ibv_qp_attr tmp_attr;
    struct ibv_qp_init_attr tmp_init;
    if (ibv_query_qp(handle->qps[0], &tmp_attr, IBV_QP_CAP, &tmp_init))
        goto err_qp;
    handle->max_inline_data = tmp_init.cap.max_inline_data;

    handle->data_bytes = handle->chunk_bytes * handle->inflight_limit;
    for (int i = 0; i < 2; ++i) {
        handle->data_bufs[i] = calloc(1, handle->data_bytes);
        if (!handle->data_bufs[i])
            goto err_mr;
        handle->data_mrs[i] =
            ibv_reg_mr(handle->pd, handle->data_bufs[i], handle->data_bytes,
                       IBV_ACCESS_LOCAL_WRITE | IBV_ACCESS_REMOTE_WRITE |
                           IBV_ACCESS_REMOTE_READ);
        if (!handle->data_mrs[i])
            goto err_mr;
        handle->local_lkeys[i] = handle->data_mrs[i]->lkey;
        handle->local_rkeys[i] = handle->data_mrs[i]->rkey;
        handle->local_base_addrs[i] = (uintptr_t)handle->data_bufs[i];
    }

    handle->ctrl_bytes = 64;
    handle->ctrl_buf = calloc(1, handle->ctrl_bytes);
    if (!handle->ctrl_buf)
        goto err_mr;
    handle->ctrl_mr =
        ibv_reg_mr(handle->pd, handle->ctrl_buf, handle->ctrl_bytes,
                   IBV_ACCESS_LOCAL_WRITE | IBV_ACCESS_REMOTE_WRITE |
                       IBV_ACCESS_REMOTE_READ);
    if (!handle->ctrl_mr)
        goto err_mr;
    handle->ctrl_lkey = handle->ctrl_mr->lkey;
    handle->ctrl_rkey = handle->ctrl_mr->rkey;
    handle->ctrl_base_addr = (uintptr_t)handle->ctrl_buf;

    return handle;

err_mr:
    for (int i = 0; i < 2; ++i) {
        if (handle->data_mrs[i])
            ibv_dereg_mr(handle->data_mrs[i]);
        if (handle->data_bufs[i])
            free(handle->data_bufs[i]);
    }
    if (handle->ctrl_mr)
        ibv_dereg_mr(handle->ctrl_mr);
    if (handle->ctrl_buf)
        free(handle->ctrl_buf);
err_qp:
    for (int i = 0; i < 2; ++i)
        if (handle->qps[i])
            ibv_destroy_qp(handle->qps[i]);
err_cq:
    ibv_destroy_cq(handle->cq);
err_pd:
    ibv_dealloc_pd(handle->pd);
err_ctx:
    ibv_close_device(handle->ctx);
err_free:
    free(handle);
    return NULL;
}

void pg_destroy(pg_handle *handle) {
    if (!handle)
        return;
    for (int i = 0; i < 2; ++i) {
        if (handle->data_mrs[i])
            ibv_dereg_mr(handle->data_mrs[i]);
        if (handle->data_bufs[i])
            free(handle->data_bufs[i]);
        if (handle->qps[i])
            ibv_destroy_qp(handle->qps[i]);
    }
    if (handle->ctrl_mr)
        ibv_dereg_mr(handle->ctrl_mr);
    if (handle->ctrl_buf)
        free(handle->ctrl_buf);
    if (handle->cq)
        ibv_destroy_cq(handle->cq);
    if (handle->pd)
        ibv_dealloc_pd(handle->pd);
    if (handle->ctx)
        ibv_close_device(handle->ctx);
    free(handle);
}

int pg_qps_to_rts(pg_handle *handle, const qp_boot boots[2]) {
    if (!handle || !boots)
        return -1;

    struct ibv_port_attr port_attr;
    if (ibv_query_port(handle->ctx, 1, &port_attr))
        return -1;
    enum ibv_mtu mtu = port_attr.active_mtu;

    for (int i = 0; i < 2; ++i) {
        struct ibv_qp *qp = handle->qps[i];
        if (!qp)
            return -1;

        struct ibv_qp_attr attr;
        memset(&attr, 0, sizeof(attr));
        attr.qp_state = IBV_QPS_INIT;
        attr.pkey_index = 0;
        attr.port_num = 1;
        attr.qp_access_flags = IBV_ACCESS_REMOTE_WRITE |
                               IBV_ACCESS_REMOTE_READ |
                               IBV_ACCESS_LOCAL_WRITE;
        int flags = IBV_QP_STATE | IBV_QP_PKEY_INDEX | IBV_QP_PORT |
                    IBV_QP_ACCESS_FLAGS;
        if (ibv_modify_qp(qp, &attr, flags))
            return -1;

        memset(&attr, 0, sizeof(attr));
        attr.qp_state = IBV_QPS_RTR;
        attr.path_mtu = mtu;
        attr.dest_qp_num = boots[i].qpn;
        attr.rq_psn = 0;
        attr.max_dest_rd_atomic = 1;
        attr.min_rnr_timer = 12;
        attr.ah_attr.port_num = 1;
        if (boots[i].lid) {
            attr.ah_attr.is_global = 0;
            attr.ah_attr.dlid = boots[i].lid;
        } else {
            union ibv_gid gid;
            memcpy(&gid, boots[i].gid, sizeof(gid));
            attr.ah_attr.is_global = 1;
            attr.ah_attr.grh.dgid = gid;
            attr.ah_attr.grh.sgid_index = 0;
            attr.ah_attr.grh.hop_limit = 1;
        }
        flags = IBV_QP_STATE | IBV_QP_AV | IBV_QP_PATH_MTU |
                IBV_QP_DEST_QPN | IBV_QP_RQ_PSN |
                IBV_QP_MAX_DEST_RD_ATOMIC | IBV_QP_MIN_RNR_TIMER;
        if (ibv_modify_qp(qp, &attr, flags))
            return -1;

        memset(&attr, 0, sizeof(attr));
        attr.qp_state = IBV_QPS_RTS;
        attr.timeout = 14;
        attr.retry_cnt = 7;
        attr.rnr_retry = 7;
        attr.sq_psn = 0;
        attr.max_rd_atomic = 1;
        flags = IBV_QP_STATE | IBV_QP_TIMEOUT | IBV_QP_RETRY_CNT |
                IBV_QP_RNR_RETRY | IBV_QP_SQ_PSN |
                IBV_QP_MAX_QP_RD_ATOMIC;
        if (ibv_modify_qp(qp, &attr, flags))
            return -1;
    }

    return 0;
}

int pg_set_window(pg_handle *handle, void *sendbuf, void *recvbuf,
                  size_t bytes) {
    if (!handle || !sendbuf || !recvbuf || bytes == 0)
        return -1;

    struct ibv_mr *mrs[2];
    mrs[0] = ibv_reg_mr(handle->pd, sendbuf, bytes,
                        IBV_ACCESS_LOCAL_WRITE | IBV_ACCESS_REMOTE_WRITE |
                            IBV_ACCESS_REMOTE_READ);
    if (!mrs[0])
        return -1;
    mrs[1] = ibv_reg_mr(handle->pd, recvbuf, bytes,
                        IBV_ACCESS_LOCAL_WRITE | IBV_ACCESS_REMOTE_WRITE |
                            IBV_ACCESS_REMOTE_READ);
    if (!mrs[1]) {
        ibv_dereg_mr(mrs[0]);
        return -1;
    }

    for (int i = 0; i < 2; ++i) {
        if (handle->data_mrs[i])
            ibv_dereg_mr(handle->data_mrs[i]);
        if (handle->data_bufs[i]) {
            free(handle->data_bufs[i]);
            handle->data_bufs[i] = NULL;
        }
        handle->data_mrs[i] = mrs[i];
    }
    handle->local_base_addrs[0] = (uintptr_t)sendbuf;
    handle->local_base_addrs[1] = (uintptr_t)recvbuf;
    handle->local_lkeys[0] = handle->data_mrs[0]->lkey;
    handle->local_lkeys[1] = handle->data_mrs[1]->lkey;
    handle->local_rkeys[0] = handle->data_mrs[0]->rkey;
    handle->local_rkeys[1] = handle->data_mrs[1]->rkey;
    handle->data_bytes = bytes;
    return 0;
>>>>>>> 76ad69a3
}<|MERGE_RESOLUTION|>--- conflicted
+++ resolved
@@ -1,8 +1,6 @@
 #include <stdlib.h>
 #include <string.h>
 #include <infiniband/verbs.h>
-
-<<<<<<< HEAD
 #include <assert.h>
 #include <stdio.h>
 #include <stdlib.h>
@@ -14,10 +12,7 @@
 struct ibv_cq;
 struct ibv_qp;
 struct ibv_mr;
-=======
-#include "pg.h"
-#include "ring.h"
->>>>>>> 76ad69a3
+
 
 int ibv_poll_cq(struct ibv_cq *cq, int num_entries, struct ibv_wc *wc);
 
@@ -29,7 +24,6 @@
     return handle ? handle->world_size : -1;
 }
 
-<<<<<<< HEAD
 void pg_ctrl_init(pg_handle *handle) {
     if (!handle)
         return;
@@ -38,21 +32,7 @@
         handle->rx_credits[i] = PG_CTRL_RECV_SLOTS;
     }
 }
-=======
-    struct ibv_mr *data_mrs[2];       /* exposed data windows */
-    void *data_bufs[2];               /* owned placeholder buffers */
-    uint32_t local_lkeys[2];          /* our lkeys */
-    uint32_t local_rkeys[2];          /* our rkeys */
-    uintptr_t local_base_addrs[2];    /* our base addresses */
-    size_t data_bytes;                /* window size */
-
-    struct ibv_mr *ctrl_mr;           /* small control window */
-    void *ctrl_buf;                   /* owned control buffer */
-    uint32_t ctrl_lkey;               /* control lkey */
-    uint32_t ctrl_rkey;               /* control rkey */
-    uintptr_t ctrl_base_addr;         /* control base address */
-    size_t ctrl_bytes;                /* control region size */
->>>>>>> 76ad69a3
+
 
 union pg_ctrl_msg *pg_ctrl_next_recv(pg_handle *handle, int peer) {
     if (!handle || peer < 0 || peer >= 2)
@@ -141,7 +121,6 @@
     }
 }
 
-<<<<<<< HEAD
 int poll_cq_until(struct ibv_cq *cq, int min_n, int timeout_ms,
                   struct ibv_wc **wcs_out) {
     if (!cq || !wcs_out || min_n <= 0 || timeout_ms < 0)
@@ -188,9 +167,6 @@
         *wcs_out = wcs;
     }
     return total;
-=======
-int pg_world_size(const pg_handle *handle) {
-    return handle ? handle->world_size : -1;
 }
 
 pg_handle *pg_create(int rank, int world_size, size_t chunk_bytes,
@@ -441,5 +417,4 @@
     handle->local_rkeys[1] = handle->data_mrs[1]->rkey;
     handle->data_bytes = bytes;
     return 0;
->>>>>>> 76ad69a3
 }