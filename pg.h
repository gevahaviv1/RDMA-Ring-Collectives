--- conflicted
+++ resolved
@@ -11,178 +11,8 @@
 /* Opaque handle */
 typedef struct pg_handle pg_handle;
 
-<<<<<<< HEAD
 /* Public API */
-=======
-static inline const char *pg_wc_status_str(enum ibv_wc_status status) {
-    switch (status) {
-    case IBV_WC_SUCCESS:
-        return "IBV_WC_SUCCESS";
-    case IBV_WC_LOC_LEN_ERR:
-        return "IBV_WC_LOC_LEN_ERR";
-    case IBV_WC_LOC_QP_OP_ERR:
-        return "IBV_WC_LOC_QP_OP_ERR";
-    case IBV_WC_LOC_EEC_OP_ERR:
-        return "IBV_WC_LOC_EEC_OP_ERR";
-    case IBV_WC_LOC_PROT_ERR:
-        return "IBV_WC_LOC_PROT_ERR";
-    case IBV_WC_WR_FLUSH_ERR:
-        return "IBV_WC_WR_FLUSH_ERR";
-    case IBV_WC_MW_BIND_ERR:
-        return "IBV_WC_MW_BIND_ERR";
-    case IBV_WC_BAD_RESP_ERR:
-        return "IBV_WC_BAD_RESP_ERR";
-    case IBV_WC_LOC_ACCESS_ERR:
-        return "IBV_WC_LOC_ACCESS_ERR";
-    case IBV_WC_REM_INV_REQ_ERR:
-        return "IBV_WC_REM_INV_REQ_ERR";
-    case IBV_WC_REM_ACCESS_ERR:
-        return "IBV_WC_REM_ACCESS_ERR";
-    case IBV_WC_REM_OP_ERR:
-        return "IBV_WC_REM_OP_ERR";
-    case IBV_WC_RETRY_EXC_ERR:
-        return "IBV_WC_RETRY_EXC_ERR";
-    case IBV_WC_RNR_RETRY_EXC_ERR:
-        return "IBV_WC_RNR_RETRY_EXC_ERR";
-    case IBV_WC_LOC_RDD_VIOL_ERR:
-        return "IBV_WC_LOC_RDD_VIOL_ERR";
-    case IBV_WC_REM_INV_RD_REQ_ERR:
-        return "IBV_WC_REM_INV_RD_REQ_ERR";
-    case IBV_WC_REM_ABORT_ERR:
-        return "IBV_WC_REM_ABORT_ERR";
-    case IBV_WC_INV_EECN_ERR:
-        return "IBV_WC_INV_EECN_ERR";
-    case IBV_WC_INV_EEC_STATE_ERR:
-        return "IBV_WC_INV_EEC_STATE_ERR";
-    case IBV_WC_FATAL_ERR:
-        return "IBV_WC_FATAL_ERR";
-    case IBV_WC_RESP_TIMEOUT_ERR:
-        return "IBV_WC_RESP_TIMEOUT_ERR";
-    case IBV_WC_GENERAL_ERR:
-        return "IBV_WC_GENERAL_ERR";
-    default:
-        return "IBV_WC_UNKNOWN";
-    }
-}
 
-#define PG_CHECK_WC(wc_ptr)                                                  \
-    do {                                                                     \
-        if ((wc_ptr)->status != IBV_WC_SUCCESS) {                            \
-            fprintf(stderr,                                                 \
-                    "WC error: %s (%d) wr_id=%llu\n",                       \
-                    pg_wc_status_str((wc_ptr)->status),                     \
-                    (int)(wc_ptr)->status,                                  \
-                    (unsigned long long)(wc_ptr)->wr_id);                   \
-        }                                                                    \
-    } while (0)
-
-/* Datatype identifiers */
-typedef enum {
-    DT_INT32,
-    DT_DOUBLE
-} DATATYPE;
-
-/* Supported reduction operations */
-typedef enum {
-    OP_SUM,
-    OP_PROD
-} OPERATION;
-
-/* Default pipeline thresholds */
-#define PG_DEFAULT_EAGER_MAX 4096
-#define PG_DEFAULT_CHUNK_BYTES 4096
-#define PG_DEFAULT_INFLIGHT_LIMIT 4
-
-/* Control message receive ring depth per neighbor */
-#define PG_CTRL_RECV_SLOTS 8
-
-/* Tiny packed control messages */
-struct __attribute__((packed)) pg_msg_rts {
-    uint32_t chunk_id;
-    uint32_t bytes;
-};
-
-struct __attribute__((packed)) pg_msg_cts {
-    uint32_t chunk_id;
-    uint64_t dst_off;
-    uint32_t bytes;
-};
-
-struct __attribute__((packed)) pg_msg_done {
-    uint32_t chunk_id;
-};
-
-union pg_ctrl_msg {
-    struct pg_msg_rts rts;
-    struct pg_msg_cts cts;
-    struct pg_msg_done done;
-};
-
-/* Internal handle structure */
-typedef struct pg_handle {
-    struct ibv_context *ctx;
-    struct ibv_pd *pd;
-    struct ibv_cq *cq;
-    struct ibv_qp *qps[2];
-    uint32_t max_inline_data;
-
-    int rank;
-    int world_size;
-    int left_index;
-    int right_index;
-
-    int bootstrap_socks[2];
-
-    struct ibv_mr *data_mrs[2];
-    struct ibv_mr *ctrl_mr;
-
-    uint32_t neighbor_rkeys[2];
-    uintptr_t neighbor_base_addrs[2];
-
-    size_t chunk_bytes;
-    int inflight_limit;
-    size_t eager_max;
-
-    union pg_ctrl_msg ctrl_recv_bufs[2][PG_CTRL_RECV_SLOTS];
-    int ctrl_head[2];
-    int rx_credits[2];
-} pg_handle;
-
-/* Internal helpers */
-void pg_ctrl_init(pg_handle *handle);
-union pg_ctrl_msg *pg_ctrl_next_recv(pg_handle *handle, int peer);
-int pg_ctrl_send(pg_handle *handle, int peer, struct ibv_qp *qp,
-                 void *msg, size_t len);
-void pg_ctrl_return_credit(pg_handle *handle, int peer);
-int post_send_inline(pg_handle *handle, struct ibv_qp *qp,
-                     void *msg, size_t len);
-int poll_cq_until(struct ibv_cq *cq, int min_n, int timeout_ms,
-                  struct ibv_wc **wcs_out);
-
-int pg_sendrecv_inline(pg_handle *handle, void *sendbuf, void *recvbuf,
-                       size_t bytes, size_t eager_bytes, DATATYPE dtype,
-                       OPERATION op);
-
-int pg_reduce_scatter(pg_handle *handle, void *sendbuf, void *recvbuf,
-                      size_t count, DATATYPE dtype, OPERATION op);
-
-int pg_all_gather(pg_handle *handle, void *recvbuf,
-                  size_t count, DATATYPE dtype);
-
-int pg_all_reduce(pg_handle *handle, void *sendbuf, void *recvbuf,
-                  size_t count, DATATYPE dtype, OPERATION op);
-
-#ifdef PG_DEBUG
-void check_allreduce_against_cpu(void *sendbuf, size_t count,
-                                 DATATYPE dtype, OPERATION op);
-#endif
-
-/* Accessors */
-int pg_rank(const pg_handle *handle);
-int pg_world_size(const pg_handle *handle);
-
-/* Create and destroy a process group handle */
->>>>>>> af215783
 pg_handle *pg_create(int rank, int world_size, size_t chunk_bytes,
                      int inflight_limit);
 void pg_close(pg_handle *handle);
