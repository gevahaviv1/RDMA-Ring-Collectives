--- conflicted
+++ resolved
@@ -174,7 +174,6 @@
     return 0;
 }
 
-<<<<<<< HEAD
 void pg_close(pg_handle *handle) {
     if (!handle)
         return;
@@ -222,165 +221,4 @@
     free(handle);
 }
 
-void pg_destroy(pg_handle *handle) { pg_close(handle); }
-=======
-int pg_reduce_scatter(pg_handle *handle, void *sendbuf, void *recvbuf,
-                      size_t count, DATATYPE dtype, OPERATION op) {
-    if (!handle || !sendbuf || !recvbuf)
-        return -1;
-    int world = handle->world_size;
-    int rank = handle->rank;
-    if (world <= 0 || rank < 0 || rank >= world)
-        return -1;
-
-    size_t chunk_elems = chunk_elems_from_bytes(handle->chunk_bytes, dtype);
-    if (chunk_elems == 0)
-        return -1;
-
-    /* Fast path for single rank: just copy local data. */
-    if (world == 1) {
-        switch (dtype) {
-        case DT_INT32:
-            memcpy(recvbuf, sendbuf, count * sizeof(int32_t));
-            break;
-        case DT_DOUBLE:
-            memcpy(recvbuf, sendbuf, count * sizeof(double));
-            break;
-        default:
-            memcpy(recvbuf, sendbuf, count);
-            break;
-        }
-        return 0;
-    }
-
-    for (int round = 0; round < world - 1; ++round) {
-        int send_idx = rs_send_chunk_index(round, rank, world);
-        int recv_idx = rs_recv_chunk_index(round, rank, world);
-
-        size_t send_off = 0, send_len = 0;
-        size_t recv_off = 0, recv_len = 0;
-        rs_chunk_offsets(count, chunk_elems, dtype, (size_t)send_idx,
-                         &send_off, &send_len);
-        rs_chunk_offsets(count, chunk_elems, dtype, (size_t)recv_idx,
-                         &recv_off, &recv_len);
-
-        if (recv_len == 0 && send_len == 0)
-            continue;
-
-        /* Small chunks use inline send/recv helper. */
-        if (recv_len <= handle->max_inline_data) {
-            pg_sendrecv_inline(handle,
-                               (char *)sendbuf + send_off,
-                               (char *)recvbuf + recv_off,
-                               recv_len,
-                               handle->max_inline_data,
-                               dtype, op);
-        } else {
-            /* Large chunk path: placeholder for full RTS/CTS + READ orchestration.
-               For skeleton purposes fall back to inline helper in chunks. */
-            size_t processed = 0;
-            while (processed < recv_len) {
-                size_t step = handle->max_inline_data;
-                if (step == 0) break;
-                if (processed + step > recv_len)
-                    step = recv_len - processed;
-                pg_sendrecv_inline(handle,
-                                   (char *)sendbuf + send_off + processed,
-                                   (char *)recvbuf + recv_off + processed,
-                                   step,
-                                   handle->max_inline_data,
-                                   dtype, op);
-                processed += step;
-            }
-        }
-    }
-
-    /* After reduce-scatter each rank owns chunk (rank + 1) % world. */
-    return 0;
-}
-
-int pg_all_gather(pg_handle *handle, void *recvbuf,
-                  size_t count, DATATYPE dtype) {
-    if (!handle || !recvbuf)
-        return -1;
-    int world = handle->world_size;
-    int rank = handle->rank;
-    if (world <= 0 || rank < 0 || rank >= world)
-        return -1;
-
-    size_t chunk_elems = chunk_elems_from_bytes(handle->chunk_bytes, dtype);
-    if (chunk_elems == 0)
-        return -1;
-
-    /* Single rank already has the full vector. */
-    if (world == 1)
-        return 0;
-
-    for (int round = 0; round < world - 1; ++round) {
-        int send_idx = (rank + 1 - round + world) % world;
-        int recv_idx = (rank - round + world) % world;
-
-        size_t send_off = 0, send_len = 0;
-        size_t recv_off = 0, recv_len = 0;
-        ag_chunk_offsets(count, chunk_elems, dtype, (size_t)send_idx,
-                         &send_off, &send_len);
-        ag_chunk_offsets(count, chunk_elems, dtype, (size_t)recv_idx,
-                         &recv_off, &recv_len);
-
-        if (recv_len == 0 && send_len == 0)
-            continue;
-
-        if (recv_len <= handle->max_inline_data) {
-            /* Small chunk: emulate inline send/recv with a local copy. */
-            memcpy((char *)recvbuf + recv_off,
-                   (char *)recvbuf + send_off, recv_len);
-        } else {
-            /* Large chunk path: placeholder for READ-based transfer.
-               For skeleton purposes fall back to chunked local copy. */
-            size_t processed = 0;
-            while (processed < recv_len) {
-                size_t step = handle->max_inline_data;
-                if (step == 0)
-                    break;
-                if (processed + step > recv_len)
-                    step = recv_len - processed;
-                memcpy((char *)recvbuf + recv_off + processed,
-                       (char *)recvbuf + send_off + processed,
-                       step);
-                processed += step;
-            }
-        }
-    }
-    /* After all-gather every rank holds the full reduced vector. */
-    return 0;
-}
-
-int pg_all_reduce(pg_handle *handle, void *sendbuf, void *recvbuf,
-                  size_t count, DATATYPE dtype, OPERATION op) {
-    if (!handle || !sendbuf || !recvbuf)
-        return -1;
-
-    /* Validate datatype and operation combinations. */
-    switch (dtype) {
-    case DT_INT32:
-    case DT_DOUBLE:
-        break;
-    default:
-        return -1;
-    }
-    if (op != OP_SUM && op != OP_PROD)
-        return -1;
-
-    /* Out-of-place: copy sendbuf into recvbuf then operate in-place. */
-    if (sendbuf != recvbuf) {
-        size_t elem_size = (dtype == DT_INT32) ? sizeof(int32_t) : sizeof(double);
-        memcpy(recvbuf, sendbuf, count * elem_size);
-        sendbuf = recvbuf;
-    }
-
-    int rc = pg_reduce_scatter(handle, sendbuf, recvbuf, count, dtype, op);
-    if (rc != 0)
-        return rc;
-    return pg_all_gather(handle, recvbuf, count, dtype);
-}
->>>>>>> afc308bd
+void pg_destroy(pg_handle *handle) { pg_close(handle); }